--- conflicted
+++ resolved
@@ -198,7 +198,7 @@
             if (!BindSocket(_udpSocketv4, new IPEndPoint(dualMode ? addressIPv6 : addressIPv4, port), reuseAddress, ipv6Mode))
                 return false;
 
-            LocalPort = ((IPEndPoint)_udpSocketv4.LocalEndPoint).Port;
+            LocalPort = ((IPEndPoint) _udpSocketv4.LocalEndPoint).Port;
 
 #if UNITY_IOS && !UNITY_EDITOR
             if (_unitySocketFix == null)
@@ -210,13 +210,8 @@
                 _unitySocketFix.BindAddrIPv4 = addressIPv4;
                 _unitySocketFix.BindAddrIPv6 = addressIPv6;
                 _unitySocketFix.Reuse = reuseAddress;
-<<<<<<< HEAD
                 _unitySocketFix.Port = LocalPort;
-                _unitySocketFix.IPv6 = ipv6;
-=======
-                _unitySocketFix.Port = port;
                 _unitySocketFix.IPv6 = ipv6Mode;
->>>>>>> 7274276b
             }
             else
             {
@@ -226,10 +221,6 @@
             if (dualMode)
                 _udpSocketv6 = _udpSocketv4;
 
-<<<<<<< HEAD
-=======
-            LocalPort = ((IPEndPoint) _udpSocketv4.LocalEndPoint).Port;
->>>>>>> 7274276b
             IsRunning = true;
             _threadv4 = new Thread(ReceiveLogic)
             {
