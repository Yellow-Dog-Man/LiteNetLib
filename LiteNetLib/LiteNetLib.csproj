﻿<Project Sdk="Microsoft.NET.Sdk">

  <PropertyGroup>
    <AssemblyName>LiteNetLib</AssemblyName>
    <RootNamespace>LiteNetLib</RootNamespace>
    <TargetFrameworks Condition="'$(OS)' != 'Windows_NT'">net6.0;net5.0;netcoreapp3.1;netstandard2.0;netstandard2.1</TargetFrameworks>
    <TargetFrameworks Condition="'$(OS)' == 'Windows_NT'">net471;net6.0;net5.0;netstandard2.0;netstandard2.1;netcoreapp3.1</TargetFrameworks>
    <AutoGenerateBindingRedirects>true</AutoGenerateBindingRedirects>
    <OutputType>Library</OutputType>
    <LangVersion>9.0</LangVersion>

    <GenerateDocumentationFile>true</GenerateDocumentationFile>
    <NoWarn>1701;1702;1705;1591</NoWarn>
<<<<<<< HEAD
    <PackageVersion>1.1.0</PackageVersion>
    <Title>Lite reliable UDP library for Mono and .NET </Title>
=======
    <PackageVersion>1.0.0-rc.3</PackageVersion>

    <IsTrimmable>true</IsTrimmable>
    <EnableTrimAnalyzer>true</EnableTrimAnalyzer>
>>>>>>> 13253c95
  </PropertyGroup>

  <PropertyGroup Condition="'$(Configuration)'=='Debug'">
    <DefineConstants>TRACE;DEBUG</DefineConstants>
  </PropertyGroup>

  <PropertyGroup Condition="'$(Configuration)'=='Release'">
    <DefineConstants>TRACE</DefineConstants>
  </PropertyGroup>

  <PropertyGroup>
    <AllowUnsafeBlocks>true</AllowUnsafeBlocks>
    <DefineConstants>$(DefineConstants);LITENETLIB_UNSAFE</DefineConstants>
    <PackageTags>udp reliable-udp network</PackageTags>
    <PackageReleaseNotes>https://github.com/RevenantX/LiteNetLib/releases/tag/v1.1.0</PackageReleaseNotes>
    <RepositoryType>git</RepositoryType>
    <RepositoryUrl>https://github.com/RevenantX/LiteNetLib</RepositoryUrl>
    <PackageProjectUrl>https://github.com/RevenantX/LiteNetLib</PackageProjectUrl>
    <PackageLicenseExpression>MIT</PackageLicenseExpression>
    <GeneratePackageOnBuild>True</GeneratePackageOnBuild>
    <Version>1.1.0</Version>
    <Authors>Ruslan Pyrch</Authors>
    <Copyright>Copyright 2023 Ruslan Pyrch</Copyright>
    <Description>Lite reliable UDP library for .NET, Mono, and .NET Core</Description>
    <PackageIcon>LNL.png</PackageIcon>
    <PackageReadmeFile>README.md</PackageReadmeFile>
  </PropertyGroup>

  <Target Name="UpdateUnityDLLS" AfterTargets="CopyFilesToOutputDirectory" Condition=" '$(TargetFramework)' == 'net471' and '$(Configuration)' == 'Release' ">
    <ItemGroup>
      <LibraryRelease Include="$(TargetDir)LiteNetLib.dll;$(TargetDir)LiteNetLib.pdb;$(TargetDir)LiteNetLib.xml" />
    </ItemGroup>
    <Copy SourceFiles="@(LibraryRelease)" DestinationFolder="..\LiteNetLibSampleUnity\Assets" />
  </Target>

  <ItemGroup>
    <None Include="..\LNL.png">
      <Pack>True</Pack>
      <PackagePath>\</PackagePath>
    </None>
    <None Include="..\README.md">
      <Pack>True</Pack>
      <PackagePath>\</PackagePath>
    </None>
  </ItemGroup>

</Project><|MERGE_RESOLUTION|>--- conflicted
+++ resolved
@@ -7,19 +7,14 @@
     <TargetFrameworks Condition="'$(OS)' == 'Windows_NT'">net471;net6.0;net5.0;netstandard2.0;netstandard2.1;netcoreapp3.1</TargetFrameworks>
     <AutoGenerateBindingRedirects>true</AutoGenerateBindingRedirects>
     <OutputType>Library</OutputType>
-    <LangVersion>9.0</LangVersion>
+    <LangVersion>7.3</LangVersion>
 
     <GenerateDocumentationFile>true</GenerateDocumentationFile>
     <NoWarn>1701;1702;1705;1591</NoWarn>
-<<<<<<< HEAD
     <PackageVersion>1.1.0</PackageVersion>
     <Title>Lite reliable UDP library for Mono and .NET </Title>
-=======
-    <PackageVersion>1.0.0-rc.3</PackageVersion>
-
     <IsTrimmable>true</IsTrimmable>
     <EnableTrimAnalyzer>true</EnableTrimAnalyzer>
->>>>>>> 13253c95
   </PropertyGroup>
 
   <PropertyGroup Condition="'$(Configuration)'=='Debug'">
@@ -46,6 +41,7 @@
     <Description>Lite reliable UDP library for .NET, Mono, and .NET Core</Description>
     <PackageIcon>LNL.png</PackageIcon>
     <PackageReadmeFile>README.md</PackageReadmeFile>
+    <TargetFrameworks>net471;net6.0;net7.0;net5.0;netstandard2.0;netstandard2.1;netcoreapp3.1</TargetFrameworks>
   </PropertyGroup>
 
   <Target Name="UpdateUnityDLLS" AfterTargets="CopyFilesToOutputDirectory" Condition=" '$(TargetFramework)' == 'net471' and '$(Configuration)' == 'Release' ">
