﻿using System.Net;
using System.Net.Sockets;

namespace LiteNetLib.Utils
{
    internal sealed class NtpRequest
    {
        private const int ResendTimer = 1000;
        private const int KillTimer = 10000;
        public const int DefaultPort = 123;
        private readonly IPEndPoint _ntpEndPoint;
        private int _resendTime = ResendTimer;
        private int _killTime = 0;

        public NtpRequest(IPEndPoint endPoint)
        {
            _ntpEndPoint = endPoint;
<<<<<<< HEAD
            _onRequestComplete = onRequestComplete;

            // Create and start socket
            _socket = new NetSocket(this);
            _socket.Bind(
                IPAddress.Any, 
                IPAddress.IPv6Any, 
                0, 
                false, 
                endPoint.AddressFamily == AddressFamily.InterNetworkV6 ? IPv6Mode.SeparateSocket : IPv6Mode.Disabled,
                false);
        }

        /// <summary>
        /// Create the requests for NTP server, open socket.
        /// </summary>
        /// <param name="endPoint">NTP Server address.</param>
        /// <param name="onRequestComplete">callback (called from other thread!)</param>
        public static NtpRequest Create(IPEndPoint endPoint, Action<NtpPacket> onRequestComplete)
        {
            return new NtpRequest(endPoint, onRequestComplete);
        }

        /// <summary>
        /// Create the requests for NTP server (default port), open socket.
        /// </summary>
        /// <param name="ipAddress">NTP Server address.</param>
        /// <param name="onRequestComplete">callback (called from other thread!)</param>
        public static NtpRequest Create(IPAddress ipAddress, Action<NtpPacket> onRequestComplete)
        {
            IPEndPoint endPoint = new IPEndPoint(ipAddress, DefaultPort);
            return Create(endPoint, onRequestComplete);
=======
>>>>>>> f9bc7d65
        }

        public bool NeedToKill => _killTime >= KillTimer;

        public bool Send(NetSocket socket, int time)
        {
            _resendTime += time;
            _killTime += time;
            if (_resendTime < ResendTimer)
            {
                return false;
            }
            SocketError errorCode = 0;
            var packet = new NtpPacket();
            var sendCount = socket.SendTo(packet.Bytes, 0, packet.Bytes.Length, _ntpEndPoint, ref errorCode);
            return errorCode == 0 && sendCount == packet.Bytes.Length;
        }
    }
}<|MERGE_RESOLUTION|>--- conflicted
+++ resolved
@@ -15,41 +15,6 @@
         public NtpRequest(IPEndPoint endPoint)
         {
             _ntpEndPoint = endPoint;
-<<<<<<< HEAD
-            _onRequestComplete = onRequestComplete;
-
-            // Create and start socket
-            _socket = new NetSocket(this);
-            _socket.Bind(
-                IPAddress.Any, 
-                IPAddress.IPv6Any, 
-                0, 
-                false, 
-                endPoint.AddressFamily == AddressFamily.InterNetworkV6 ? IPv6Mode.SeparateSocket : IPv6Mode.Disabled,
-                false);
-        }
-
-        /// <summary>
-        /// Create the requests for NTP server, open socket.
-        /// </summary>
-        /// <param name="endPoint">NTP Server address.</param>
-        /// <param name="onRequestComplete">callback (called from other thread!)</param>
-        public static NtpRequest Create(IPEndPoint endPoint, Action<NtpPacket> onRequestComplete)
-        {
-            return new NtpRequest(endPoint, onRequestComplete);
-        }
-
-        /// <summary>
-        /// Create the requests for NTP server (default port), open socket.
-        /// </summary>
-        /// <param name="ipAddress">NTP Server address.</param>
-        /// <param name="onRequestComplete">callback (called from other thread!)</param>
-        public static NtpRequest Create(IPAddress ipAddress, Action<NtpPacket> onRequestComplete)
-        {
-            IPEndPoint endPoint = new IPEndPoint(ipAddress, DefaultPort);
-            return Create(endPoint, onRequestComplete);
-=======
->>>>>>> f9bc7d65
         }
 
         public bool NeedToKill => _killTime >= KillTimer;
