--- conflicted
+++ resolved
@@ -2,13 +2,8 @@
 
   <PropertyGroup>
     <OutputType>Library</OutputType>
-<<<<<<< HEAD
-    <TargetFrameworks Condition="'$(OS)' != 'Windows_NT'">netcoreapp2.1;netcoreapp3.1</TargetFrameworks>
-    <TargetFrameworks Condition="'$(OS)' == 'Windows_NT'">net45;netcoreapp2.1;netcoreapp3.1</TargetFrameworks>
-=======
     <TargetFrameworks Condition="'$(OS)' != 'Windows_NT'">net50;netcoreapp2.1</TargetFrameworks>
     <TargetFrameworks Condition="'$(OS)' == 'Windows_NT'">net50;net46;netcoreapp2.1</TargetFrameworks>
->>>>>>> f9bc7d65
     <ApplicationIcon />
     <StartupObject />
   </PropertyGroup>
